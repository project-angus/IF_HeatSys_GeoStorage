import numpy as np
import datetime
import os, shutil
from logging import info, error
from pandas import DataFrame, read_csv

import powerplant as pp
from geostorage import GeoStorage
from properties import Properties


class CoupledModel:
    def __init__(self, path):
        """
         - creates power plant and storage models
        - reads input timeseries
        :param path: (string) path to *.main_ctrl.json
        """
        self.__prop = Properties(path=path[0])
        self.__gs = GeoStorage(self.__prop)
        self.__pp_info = pp.load_models(self.__prop)

        self.__directory = os.path.dirname(self.__gs.simulation_files())
        self.__basename = os.path.basename(self.__gs.simulation_files())
        info('INTERFACE powerplant models loaded')
        self.__input_ts = read_csv(os.path.join(self.__prop.working_dir, self.__prop.input_timeseries_file),
                                      delimiter=',', decimal='.')

        info('INTERFACE Input time series read')
        cols = ['time', 'Q_target', 'Q_actual', 'Q_sto', 'P_plant', 'ti_plant',
                'T_ff_sys', 'T_rf_sys', 'T_ff_sto', 'T_rf_sto','m_sto', 'pp_err']
        self.__output_ts = DataFrame(index=np.arange(0, self.__prop.t_steps_total),
                                     columns=cols)

    def prepare_timestepping(self):
        """
        - copy _HEAT_TRANSPORT.IC,  _LIQUID_FLOW.IC such that
        - initializes return temperature from storage for power plant model (takes feed-in temperture of heat network)
        pressure and temperature field are updated from primary_variables-file in time step loop
        :return: initial return temperature from storage for power plants
        """
        try:
            shutil.copy(os.path.join(self.__directory, '_HEAT_TRANSPORT.IC'),
                        os.path.join(self.__directory,
                                     self.__basename + '_HEAT_TRANSPORT_domain_primary_variables.txt'))
            # for ATES
            shutil.copy(os.path.join(self.__directory, '_LIQUID_FLOW.IC'),
                        os.path.join(self.__directory,
                                     self.__basename + '_LIQUID_FLOW_domain_primary_variables.txt'))
        except:
            pass

        info('INTERFACE time stepping prepared')

        return 40, 30  # INITIALIZATION

    def execute(self):
        """
        - prepare and execute time step loop
        :return:
        """
        T_DC, T_C = self.prepare_timestepping()
        T_rf_sto_0 = {'charging': T_C, 'discharging': T_DC, 'shutin': 0}

        for t_step in range(self.__prop.t_steps_total):

            current_time = datetime.timedelta(seconds=t_step * self.__prop.t_step_length) + self.__prop.t_start
            info('---------------------------------------------------')
            info('INTERFACE time step {} - {}'.format(t_step, current_time))

            Q_target, T_ff_sys, T_rf_sys = self.get_timestep_data(str(current_time))

            info('Target heat flow: {}'.format(Q_target))

            #storage_mode = 'charging' if Q_target > 1.e-3 elif Q_target < -1.e-3 'discharging' else 'shutin'
            if Q_target > 1.e-3:
                storage_mode = 'charging'
            elif Q_target < -1.e-3:
                storage_mode = 'discharging'
            else:
                storage_mode = 'shutin'

            #storage_mode = 'charging' if Q_target > 1.e-3 elif Q_target < -1.e-3 'discharging' else 'shutin'
            Q_sto, Q_sys, P_plant, ti_plant, T_ff_sto, T_rf_sto, m_sto, pp_err = \
                self.execute_timestep(Q_target, T_ff_sys, T_rf_sys, T_rf_sto_0[storage_mode], storage_mode)

            T_rf_sto_0[storage_mode] = T_rf_sto

            # postprocess timestep
            self.evaluate_timestep(t_step, current_time, Q_target, Q_sys,
                                   Q_sto, P_plant, ti_plant, T_ff_sys,
                                   T_rf_sys, T_ff_sto, T_rf_sto, m_sto, pp_err)

            if t_step % self.__prop.save_nth_t_step == 0:
                self.__output_ts.to_csv(
                    os.path.join(self.__prop.working_dir, self.__prop.output_timeseries_path), index=False)

        self.__output_ts.to_csv(os.path.join(self.__prop.working_dir, self.__prop.output_timeseries_path), index=False)
        print(self.__output_ts)

    def get_timestep_data(self, current_time):
        """
        - read input_timeseries
        - update ICs for geostorage
        :param current_time: (str)
        :return: (floats) target heat, temperatures and pressure to / from heat network (input to execute_timestep())
        """
        try:
            Q_target = float(self.__input_ts.loc[self.__input_ts.time == current_time, 'heat_target'].values[0])
            T_ff_sys = float(self.__input_ts.loc[self.__input_ts.time == current_time, 'temperature_feed'].values[0])
            T_rf_sys = float(self.__input_ts.loc[self.__input_ts.time == current_time, 'temperature_return'].values[0])

            shutil.copy(os.path.join(self.__directory,
                                     self.__basename + '_HEAT_TRANSPORT_domain_primary_variables.txt'),
                        os.path.join(self.__directory, 'HEAT_TRANSPORT.IC'))
            try:
                shutil.copy(os.path.join(self.__directory,
                                     self.__basename + '_LIQUID_FLOW_domain_primary_variables.txt'),
                            os.path.join(self.__directory, 'LIQUID_FLOW.IC'))
            except:
                pass
        except KeyError:
            Q_target, T_ff_sys, T_rf_sys, p_ff_sys, p_rf_sys = None, None, None, None, None
            error('INTERFACE time step not found in input data')

        return Q_target, T_ff_sys, T_rf_sys

    def execute_timestep(self, Q_target, T_ff_sys, T_rf_sys, T_rf_sto, storage_mode):
        """
        - contains interation loop
        - imitialize T_rf_sto with T_ff_sys
        :param Q_target: (float) Heat to heat network
        :param T_ff_sys: (float) temperature to heat network
        :param T_rf_sys: (float) temperature from heat network
        :param T_rf_sto: (float) Initial return temperature from geostorage
        :return: calculation results (floats) and name_plant (string)
        """
        # initialization
        Q = Q_target
        gs_belowMinumumTemperature = False # for power plant model !!!!!!!!!!

        # iteration
        for iter in range(self.__prop.iter_max):
            info('---------------------------------------------------')
            info('INTERFACE start iteration {}'.format(iter))
            try:
                # powerplant
                if abs(Q) > 1e-3:
                    if gs_belowMinumumTemperature is True:
                        Q_sto, Q_sys, P_plant, ti_plant, T_ff_sto, T_rf_sto, m_sto, pp_err = pp.calc_interface_params_limitation(
                            self.__pp_info, T_ff_sys, T_rf_sys, T_rf_sto, m_sto, storage_mode)

                    else:
                        Q_sto, Q_sys, P_plant, ti_plant, T_ff_sto, T_rf_sto, m_sto, pp_err = pp.calc_interface_params(
                            self.__pp_info, T_ff_sys, T_rf_sys, T_rf_sto, abs(Q), storage_mode)

                    if gs_belowMinumumTemperature is True:
                        Q_sto, Q_sys, P_plant, ti_plant, T_ff_sto, T_rf_sto, m_sto, pp_err = pp.calc_interface_params_limitation(
                            self.__pp_info, T_ff_sys, T_rf_sys, T_rf_sto, m_sto, storage_mode)

                    else:
                        Q_sto, Q_sys, P_plant, ti_plant, T_ff_sto, T_rf_sto, m_sto, pp_err = pp.calc_interface_params(
                            self.__pp_info, T_ff_sys, T_rf_sys, T_rf_sto, abs(Q), storage_mode)
                else:
                    Q_sto, Q_sys, P_plant, ti_plant, T_ff_sto, T_rf_sto, m_sto, pp_err = \
                        0, 0, 0, 0, 0, T_rf_sto, 0, False

                #Q_sto, Q_sys, P_plant, ti_plant, T_ff_sto, T_rf_sto, m_sto, pp_err = pp.calc_interface_params(
                #    self.__pp_info, T_ff_sys, T_rf_sys, T_rf_sto, abs(Q), storage_mode) if abs(Q) > 1e-3 else 0, 0, 0, 0, 0, T_rf_sto, 0, False

                if m_sto == 0:
                    storage_mode = 'shutin'
                    T_rf_sto_geo = T_rf_sto
                else:
                    info('POWERPLANT calculation completed')
                    # geostorage
                    T_rf_sto_geo, gs_belowMinumumTemperature, m_sto_geo = self.__gs.run_storage_simulation(T_ff_sto, m_sto, storage_mode)
                    # evaluate
                    info('GEOSTORAGE return temperature: {}'.format(T_rf_sto_geo))

                #else:
                #    T_rf_sto_geo = T_rf_sto

                error_T = abs(T_rf_sto_geo - T_rf_sto)
                error_m = abs(m_sto_geo - m_sto)
                info('INTERFACE coupling error: {}'.format(np.linalg.norm([error_m, error_T])))
                if (error_T < self.__prop.temperature_return_error and
                        error_m < self.__prop.mass_flow_error and
                        iter >= self.__prop.iter_min-1 or abs(Q) < 1e-3):
                    info("INTERFACE loop converged")
                    break
                # update
                T_rf_sto = T_rf_sto_geo
                m_sto = m_sto_geo
            except:
                Q_sto, P_plant, Q_actual, ti_plant, T_ff_sto, T_rf_sto_geo, m_sto, pp_err = \
                    None, None, None, None, None, None, None, False
                error("INTERFACE iteration failed")

        return Q_sto, Q_sys, P_plant, ti_plant, T_ff_sto, T_rf_sto_geo, m_sto, pp_err

    def evaluate_timestep(self, t_step, current_time, Q_target, Q_sys, Q_sto, P_plant, ti_plant,
                          T_ff_sys, T_rf_sys, T_ff_sto, T_rf_sto, m_sto, pp_err):
        """
        - write output timeseries
        :param t_step: (int) current time step
        :param current_time: (datetime.timedelta)
        :param Q_target: (float)
        :param Q_sys: (float) heat from / to system
        :param Q_sto: (float) heat from / to storage
        :param P_plant: (float) power from active plant
        :param ti_plant: (float) thermal input from active plant
        :param T_ff_sys: (float) feed flow temperature to heat network
        :param T_rf_sys: (float) return temperture from heat network
        :param T_ff_sto: (float) feed flow temperature to geostorage
        :param T_rf_sto: (float) return flow temperature from geostorage
        :param m_sto: (float) mass flow rate through heat exchanger at geostorage side
        :param pp_err: (bool) indicates whether an error occurred in power plant simulation
        :return:
        """
        try:
            os.remove(os.path.join(self.__directory, self.__basename + '0000.vtk'))

            if t_step % self.__prop.save_nth_t_step == 0:
                info('Store vtk')
                shutil.copy(os.path.join(self.__directory, self.__basename + '0001.vtk'),
                            os.path.join(self.__directory, self.__basename + '000{}'.format(t_step)[-4:] + '.vtk'))
            else:
                os.remove(os.path.join(self.__directory, self.__basename + '0001.vtk'))

            if t_step % self.__prop.save_debug_nth_t_step == 0:
                info('BREAKPOINT - store geostorage results')

                shutil.copy(os.path.join(self.__directory,
                                         self.__basename + '_HEAT_TRANSPORT_domain_primary_variables.txt'),
                            os.path.join(self.__directory, 'HEAT_TRANSPORT_{}.IC'.format(t_step)))

                if self.__gs.storage_type() == 'ATES':
                    shutil.copy(os.path.join(
                        self.__directory, self.__basename + '_LIQUID_FLOW_domain_primary_variables.txt'),
                                os.path.join(self.__directory, 'LIQUID_FLOW_{}.IC'.format(t_step)))

            for pnt in self.__gs.output_points():
                info('{} {}'.format(pnt, t_step))

                file = open(os.path.join(self.__directory, self.__basename + '_time_{}.tec'.format(pnt)), 'r')
                for line in file:
                    w = line
                file.close()

                file = open(os.path.join(self.__directory, self.__basename + '_point_{}.txt'.format(pnt)),
                            'w' if t_step == 0 else 'a')
                file.write('{}\t{}\n'.format(t_step * self.__prop.t_step_length, w.split()[-1]))
                file.close()
        except:
            pass

        if t_step % self.__prop.save_debug_nth_t_step == 0:
<<<<<<< HEAD
            self.__pp_info['power_plant_models'][self.__pp_info['discharge']['name']]['plant'].instance.save(self.__prop.working_dir + 'pp_discharging_' + str(t_step))
            self.__pp_info['power_plant_models'][self.__pp_info['charge']['name']]['plant'].instance.save(self.__prop.working_dir + 'pp_charging_' + str(t_step))
=======
            self.__pp_info['power_plant_models'][self.__pp_info['discharge']['name']]['plant'].instance.save(
                os.path.join(self.__prop.working_dir, 'pp_discharging_' + str(t_step)))
            self.__pp_info['power_plant_models'][self.__pp_info['charge']['name']]['plant'].instance.save(
                os.path.join(self.__prop.working_dir, 'pp_charging_' + str(t_step)))
>>>>>>> 4d039e5e

        self.__output_ts.loc[t_step] = np.array([current_time, Q_target, Q_sys, Q_sto, P_plant, ti_plant,
                                                 T_ff_sys, T_rf_sys, T_ff_sto, T_rf_sto, m_sto, pp_err])<|MERGE_RESOLUTION|>--- conflicted
+++ resolved
@@ -154,13 +154,6 @@
                         Q_sto, Q_sys, P_plant, ti_plant, T_ff_sto, T_rf_sto, m_sto, pp_err = pp.calc_interface_params(
                             self.__pp_info, T_ff_sys, T_rf_sys, T_rf_sto, abs(Q), storage_mode)
 
-                    if gs_belowMinumumTemperature is True:
-                        Q_sto, Q_sys, P_plant, ti_plant, T_ff_sto, T_rf_sto, m_sto, pp_err = pp.calc_interface_params_limitation(
-                            self.__pp_info, T_ff_sys, T_rf_sys, T_rf_sto, m_sto, storage_mode)
-
-                    else:
-                        Q_sto, Q_sys, P_plant, ti_plant, T_ff_sto, T_rf_sto, m_sto, pp_err = pp.calc_interface_params(
-                            self.__pp_info, T_ff_sys, T_rf_sys, T_rf_sto, abs(Q), storage_mode)
                 else:
                     Q_sto, Q_sys, P_plant, ti_plant, T_ff_sto, T_rf_sto, m_sto, pp_err = \
                         0, 0, 0, 0, 0, T_rf_sto, 0, False
@@ -256,15 +249,10 @@
             pass
 
         if t_step % self.__prop.save_debug_nth_t_step == 0:
-<<<<<<< HEAD
-            self.__pp_info['power_plant_models'][self.__pp_info['discharge']['name']]['plant'].instance.save(self.__prop.working_dir + 'pp_discharging_' + str(t_step))
-            self.__pp_info['power_plant_models'][self.__pp_info['charge']['name']]['plant'].instance.save(self.__prop.working_dir + 'pp_charging_' + str(t_step))
-=======
             self.__pp_info['power_plant_models'][self.__pp_info['discharge']['name']]['plant'].instance.save(
                 os.path.join(self.__prop.working_dir, 'pp_discharging_' + str(t_step)))
             self.__pp_info['power_plant_models'][self.__pp_info['charge']['name']]['plant'].instance.save(
                 os.path.join(self.__prop.working_dir, 'pp_charging_' + str(t_step)))
->>>>>>> 4d039e5e
 
         self.__output_ts.loc[t_step] = np.array([current_time, Q_target, Q_sys, Q_sto, P_plant, ti_plant,
                                                  T_ff_sys, T_rf_sys, T_ff_sto, T_rf_sto, m_sto, pp_err])