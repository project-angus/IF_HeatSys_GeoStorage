--- conflicted
+++ resolved
@@ -365,20 +365,12 @@
     model = plant.instance
 
     # specify system parameters
-<<<<<<< HEAD
     model.busses[plant.model_data['heat_bus_sys']].set_attr(P=np.nan)
     model.connections[plant.model_data['rf_sys']].set_attr(T=T_rf_sys)
     model.connections[plant.model_data['rf_sto']].set_attr(T=T_rf_sto)
     model.connections[plant.model_data['ff_sto']].set_attr(T=np.nan)
     model.connections[plant.model_data['ff_sys']].set_attr(
-=======
-    model.imp_busses[plant.model_data['heat_bus_sys']].set_attr(P=np.nan)
-    model.imp_conns[plant.model_data['rf_sys']].set_attr(T=T_rf_sys)
-    model.imp_conns[plant.model_data['rf_sto']].set_attr(T=T_rf_sto, m=np.nan)
-    model.imp_conns[plant.model_data['ff_sto']].set_attr(T=np.nan)
-    model.imp_conns[plant.model_data['ff_sys']].set_attr(
->>>>>>> 4d039e5e
-            m=np.nan, T=T_ff_sys, design=[])
+        m=np.nan, T=T_ff_sys, design=[])
     model.busses[plant.model_data['heat_bus_sys']].set_attr(P=Q)
 
     # solving
@@ -654,11 +646,11 @@
     model = plant.instance
 
     # specify system parameters
-    model.imp_busses[plant.model_data['heat_bus_sys']].set_attr(P=np.nan)
-    model.imp_conns[plant.model_data['rf_sys']].set_attr(T=T_rf_sys)
-    model.imp_conns[plant.model_data['rf_sto']].set_attr(T=T_rf_sto, m=m)
-    model.imp_conns[plant.model_data['ff_sto']].set_attr(T=np.nan)
-    model.imp_conns[plant.model_data['ff_sys']].set_attr(
+    model.busses[plant.model_data['heat_bus_sys']].set_attr(P=np.nan)
+    model.connections[plant.model_data['rf_sys']].set_attr(T=T_rf_sys)
+    model.connections[plant.model_data['rf_sto']].set_attr(T=T_rf_sto, m=m)
+    model.connections[plant.model_data['ff_sto']].set_attr(T=np.nan)
+    model.connections[plant.model_data['ff_sys']].set_attr(
             m=np.nan, T=T_ff_sys, design=[])
 
     # solving
@@ -681,13 +673,13 @@
         return 0, 0, 0, 0, 0, T_rf_sto, 0, True
 
     for conn_id, limits in plant.model_data['limiting_mass_flow'].items():
-        conn = model.imp_conns[conn_id]
+        conn = model.connections[conn_id]
         m_max = conn.m.design * limits[1]
         m_min = conn.m.design * limits[0]
         m = conn.m.val_SI
 
         if m > m_max:
-            model.imp_conns[plant.model_data['rf_sto']].set_attr(m=np.nan)
+            model.connections[plant.model_data['rf_sto']].set_attr(m=np.nan)
             m_range = np.linspace(m_max, m, num=3, endpoint=False)
             for m_val in m_range[::-1]:
                 conn.set_attr(m=m_val)
@@ -709,19 +701,19 @@
         conn.set_attr(m=np.nan)
 
     # storage interface temperatures
-    T_ff_sys = model.imp_conns[plant.model_data['ff_sys']].T.val
-    T_ff_sto = model.imp_conns[plant.model_data['ff_sto']].T.val
-    T_rf_sto = model.imp_conns[plant.model_data['rf_sto']].T.val
+    T_ff_sys = model.connections[plant.model_data['ff_sys']].T.val
+    T_ff_sto = model.connections[plant.model_data['ff_sto']].T.val
+    T_rf_sto = model.connections[plant.model_data['rf_sto']].T.val
 
     # storage mass flow
-    m_sto = model.imp_conns[plant.model_data['ff_sto']].m.val
+    m_sto = model.connections[plant.model_data['ff_sto']].m.val
 
     # interface transferred energy params
-    Q_sto = model.imp_busses[plant.model_data['heat_bus_sto']].P.val
-    Q_sys = model.imp_busses[plant.model_data['heat_bus_sys']].P.val
-    P_IF = model.imp_busses[plant.model_data['power_bus']].P.val
-    TI_IF = model.imp_busses[plant.model_data['ti_bus']].P.val
-
-    model.imp_conns[plant.model_data['rf_sto']].set_attr(m=np.nan)
+    Q_sto = model.busses[plant.model_data['heat_bus_sto']].P.val
+    Q_sys = model.busses[plant.model_data['heat_bus_sys']].P.val
+    P_IF = model.busses[plant.model_data['power_bus']].P.val
+    TI_IF = model.busses[plant.model_data['ti_bus']].P.val
+
+    model.connections[plant.model_data['rf_sto']].set_attr(m=np.nan)
 
     return Q_sto, Q_sys, P_IF, TI_IF, T_ff_sto, T_rf_sto, m_sto, False